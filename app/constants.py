"""Application Constants."""

import os
from enum import StrEnum

ENV = os.getenv('ENV', 'local')
DEPLOYMENT_ENVS = ('dev', 'perf', 'staging', 'prod')

# AWS Configuration
AWS_REGION = os.getenv('AWS_REGION', 'us-east-1')

# This should be 2886 when deployed to retry for a full 24 hours.
# Defaulting to 3 so local testing doesn't take too long.
MAX_RETRIES = int(os.getenv('MAX_RETRIES', 3))

<<<<<<< HEAD
RESPONSE_400 = 'Bad request'
RESPONSE_403 = 'Not authenticated'
RESPONSE_404 = 'Not found'
RESPONSE_429 = 'Rate limit exceeded'
RESPONSE_500 = 'Server error'
=======
# Time calculations
FIVE_MINUTES = 5 * 60
TWELVE_HOURS = 12 * 60 * 60
>>>>>>> f023a643


class AttachmentType(StrEnum):
    """Types of file attachment methods that can be used."""

    ATTACH = 'attach'
    LINK = 'link'


class IdentifierType(StrEnum):
    """Types of Identifiers that can be used."""

    BIRLSID = 'BIRLSID'
    EDIPI = 'EDIPI'
    ICN = 'ICN'
    PID = 'PID'
    VA_PROFILE_ID = 'VAPROFILEID'


class MobileAppType(StrEnum):
    """Mobile App Types available."""

    VA_FLAGSHIP_APP = 'VA_FLAGSHIP_APP'
    VETEXT = 'VETEXT'


class NotificationType(StrEnum):
    """Types of Notifications that can be sent."""

    EMAIL = 'email'
    PUSH = 'push'
    SMS = 'sms'


class NotificationStatus(StrEnum):
    """Types of Notifications that can be sent."""

    CREATED = 'created'


class OSPlatformType(StrEnum):
    """OS Platform Types available."""

    ANDROID = 'ANDROID'
    IOS = 'IOS'


QUEUE_PREFIX = f'{ENV}-notification-'


class QueueNames(StrEnum):
    """Celery queue names."""

    LOOKUP_CONTACT_INFO = f'{QUEUE_PREFIX}lookup-contact-info-tasks'
    LOOKUP_VA_PROFILE_ID = f'{QUEUE_PREFIX}lookup-va-profile-id-tasks'
    SEND_SMS = f'{QUEUE_PREFIX}send-sms-tasks'


# Legacy auth responses
RESPONSE_LEGACY_INVALID_TOKEN_WRONG_TYPE = 'Invalid token: service id is not the right data type'  # nosec
RESPONSE_LEGACY_INVALID_TOKEN_NO_SERVICE = 'Invalid token: service not found'  # nosec
RESPONSE_LEGACY_INVALID_TOKEN_ARCHIVED_SERVICE = 'Invalid token: service is archived'  # nosec
RESPONSE_LEGACY_INVALID_TOKEN_NOT_FOUND = 'Invalid token: signature, api token not found'  # nosec
RESPONSE_LEGACY_INVALID_TOKEN_NOT_VALID = 'Invalid token: signature, api token is not valid'  # nosec
RESPONSE_LEGACY_INVALID_TOKEN_NO_ISS = 'Invalid token: iss field not provided'  # nosec
RESPONSE_LEGACY_INVALID_TOKEN_NO_KEYS = 'Invalid token: service has no API keys'  # nosec
RESPONSE_LEGACY_INVALID_TOKEN_REVOKED = 'Invalid token: API key revoked'  # nosec
RESPONSE_LEGACY_ERROR_SYSTEM_CLOCK = 'Error: Your system clock must be accurate to within 30 seconds'
RESPONSE_LEGACY_NO_CREDENTIALS = 'Unauthorized, authentication token must be provided'

# ENP responses
RESPONSE_400 = 'Bad request'
RESPONSE_403 = 'Not authenticated'
RESPONSE_404 = 'Not found'
RESPONSE_500 = 'Server error'<|MERGE_RESOLUTION|>--- conflicted
+++ resolved
@@ -13,17 +13,9 @@
 # Defaulting to 3 so local testing doesn't take too long.
 MAX_RETRIES = int(os.getenv('MAX_RETRIES', 3))
 
-<<<<<<< HEAD
-RESPONSE_400 = 'Bad request'
-RESPONSE_403 = 'Not authenticated'
-RESPONSE_404 = 'Not found'
-RESPONSE_429 = 'Rate limit exceeded'
-RESPONSE_500 = 'Server error'
-=======
 # Time calculations
 FIVE_MINUTES = 5 * 60
 TWELVE_HOURS = 12 * 60 * 60
->>>>>>> f023a643
 
 
 class AttachmentType(StrEnum):
@@ -98,4 +90,5 @@
 RESPONSE_400 = 'Bad request'
 RESPONSE_403 = 'Not authenticated'
 RESPONSE_404 = 'Not found'
+RESPONSE_429 = 'Rate limit exceeded'
 RESPONSE_500 = 'Server error'