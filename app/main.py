--- conflicted
+++ resolved
@@ -56,15 +56,12 @@
     app = FastAPI(lifespan=lifespan)
     app.include_router(notification_router)
     app.include_router(v2_notification_router)
-<<<<<<< HEAD
     app.include_router(device_registration_router)
-=======
 
     # Static site for MkDocs. If unavailable locally, run `mkdocs build` to create the site files
     # Or run the application locally with Docker.
     if os.path.exists(MKDOCS_DIRECTORY):
         app.mount('/mkdocs', StaticFiles(directory=MKDOCS_DIRECTORY, html=True), name='mkdocs')
->>>>>>> d553be31
 
     return app
 
