"""Set up the database engine and session for the application."""

from asyncio import current_task
from typing import AsyncIterator

from fastapi.concurrency import asynccontextmanager
from loguru import logger
from sqlalchemy import MetaData
from sqlalchemy.exc import IntegrityError
from sqlalchemy.ext.asyncio import (
    AsyncEngine,
    AsyncSession,
    async_scoped_session,
    async_sessionmaker,
    create_async_engine,
)

from app.db import ENP_DB_READ_URI, ENP_DB_WRITE_URI, NAPI_DB_READ_URI, NAPI_DB_WRITE_URI
from app.db.base import Base

_engine_enp_read: AsyncEngine
_engine_enp_write: AsyncEngine
_engine_napi_read: AsyncEngine
_engine_napi_write: AsyncEngine
metadata_legacy: MetaData


async def init_db() -> None:
    """Initialize the database engine."""
    logger.info('Initializing the database engines...')

    # Without this import, Base.metatable (used below) will not point to any tables, and the
    # call to "run_sync" will not create anything.
    import app.db.models  # noqa

    # These methods are copy/paste due to globals.
    await create_write_engine()
    await create_read_engine()

<<<<<<< HEAD
    logger.info('...database engines initialized.')
=======
    # notification_api database connections
    await init_napi_metadata()
>>>>>>> e08310cd


async def create_write_engine() -> None:
    """Create the async write engine."""
    global _engine_enp_write, _engine_napi_write
    # Create the write database engine.
    # echo=True logs the queries that are executed.  Set it to False to disable these logs.
    _engine_enp_write = create_async_engine(ENP_DB_WRITE_URI, echo=False)
    async with _engine_enp_write.begin() as conn:
        try:
            await conn.run_sync(Base.metadata.create_all)
        except IntegrityError:  # pragma: no cover
            # Async workers on a fresh container will try to create tables at the same time - No deployed impact
            pass
    # Connect to the notification_api database
    _engine_napi_write = create_async_engine(NAPI_DB_WRITE_URI, echo=False)


async def create_read_engine() -> None:
    """Create the async read engine."""
    global _engine_enp_read, _engine_napi_read
    # Create the read database engine.
    # echo=True logs the queries that are executed.  Set it to False to disable these logs.
    _engine_enp_read = create_async_engine(ENP_DB_READ_URI, echo=False)
    async with _engine_enp_read.begin() as conn:
        try:
            await conn.run_sync(Base.metadata.create_all)
        except IntegrityError:  # pragma: no cover
            # Async workers on a fresh container will try to create tables at the same time - No deployed impact
            pass
    # Connect to the notification_api database
    _engine_napi_read = create_async_engine(NAPI_DB_READ_URI, echo=False)


async def init_napi_metadata() -> None:
    """Initialize the API database engine."""
    global metadata_legacy

    metadata_legacy = MetaData()
    async with _engine_napi_read.connect() as conn:
        # Reflect the api tables, using the api read engine, and ApiBase.
        await conn.run_sync(metadata_legacy.reflect)


async def close_db() -> None:
    """Close the database engines."""
    if _engine_enp_read is not None:
        await _engine_enp_read.dispose()

    if _engine_enp_write is not None:
        await _engine_enp_write.dispose()

    if _engine_napi_read is not None:
        await _engine_napi_read.dispose()

    if _engine_napi_write is not None:
        await _engine_napi_write.dispose()


def get_db_session(db_engine: AsyncEngine | None, engine_type: str) -> async_sessionmaker[AsyncSession]:
    """Initialize the database async session instance.

    Args:
        db_engine (AsyncEngine): the database engine
        engine_type (str): the type of engine (read or write)

    Returns:
        async_sessionmaker[AsyncSession]: the async session maker

    Raises:
        ValueError: if the db engine is None

    """
    if db_engine is None:
        raise ValueError(f'The db {engine_type} engine has not been initialized. None type received.')

    return async_sessionmaker(bind=db_engine, expire_on_commit=False)


# I believe @asynccontextmanager is not needed here as long as we are using it as a dependency with Depends
# https://fastapi.tiangolo.com/tutorial/dependencies/dependencies-with-yield/
async def get_read_session_with_depends(enp: bool = True) -> AsyncIterator[async_scoped_session[AsyncSession]]:
    """Retrieve an async read session context that self-closes.

    Args:
        enp (bool): True for enp otherwise notification-api

    Yields:
        session (async_scoped_session): An asynchronous `read` scoped session

    """
    session = async_scoped_session(
        session_factory=get_db_session(_engine_enp_read if enp else _engine_napi_read, 'read'),
        scopefunc=current_task,
    )
    try:
        yield session
    finally:
        await session.close()


@asynccontextmanager
async def get_read_session_with_context(enp: bool = True) -> AsyncIterator[async_scoped_session[AsyncSession]]:
    """Retrieve an async read session context that self-closes. This should be used when NOT using FastAPI's Depends.

    Args:
        enp (bool): True for enp otherwise notification-api

    Yields:
        session (async_scoped_session): An asynchronous `read` scoped session

    """
    session = async_scoped_session(
        session_factory=get_db_session(_engine_enp_read if enp else _engine_napi_read, 'read'),
        scopefunc=current_task,
    )
    try:
        yield session
    finally:
        await session.close()


# I believe @asynccontextmanager is not needed here as long as we are using it as a dependency with Depends
# https://fastapi.tiangolo.com/tutorial/dependencies/dependencies-with-yield/
async def get_write_session_with_depends(enp: bool = True) -> AsyncIterator[async_scoped_session[AsyncSession]]:
    """Retrieve an async write session context that self-closes. This should be used when using FastAPI's Depends.

    Args:
        enp (bool): True for enp otherwise notification-api

    Yields:
        session (async_scoped_session): An asynchronous `write` scoped session

    """
    session = async_scoped_session(
        session_factory=get_db_session(_engine_enp_write if enp else _engine_napi_write, 'write'),
        scopefunc=current_task,
    )
    try:
        yield session
    finally:
        await session.close()


@asynccontextmanager
async def get_write_session_with_context(enp: bool = True) -> AsyncIterator[async_scoped_session[AsyncSession]]:
    """Retrieve an async write session context that self-closes.

    Args:
        enp (bool): True for enp otherwise notification-api

    Yields:
        session (async_scoped_session): An asynchronous `write` scoped session

    """
    session = async_scoped_session(
        session_factory=get_db_session(_engine_enp_write if enp else _engine_napi_write, 'write'),
        scopefunc=current_task,
    )
    try:
        yield session
    finally:
        await session.close()<|MERGE_RESOLUTION|>--- conflicted
+++ resolved
@@ -37,12 +37,10 @@
     await create_write_engine()
     await create_read_engine()
 
-<<<<<<< HEAD
-    logger.info('...database engines initialized.')
-=======
     # notification_api database connections
     await init_napi_metadata()
->>>>>>> e08310cd
+
+    logger.info('...database engines initialized.')
 
 
 async def create_write_engine() -> None:
