--- conflicted
+++ resolved
@@ -6,12 +6,9 @@
 
 from fastapi import APIRouter, BackgroundTasks, Body, Depends, HTTPException, Request, status
 from loguru import logger
-<<<<<<< HEAD
-from pydantic import UUID4, HttpUrl
+from pydantic import UUID4
 from sqlalchemy import text
 from sqlalchemy.ext.asyncio import AsyncSession, async_scoped_session
-=======
->>>>>>> 4686327a
 
 from app.auth import JWTBearer
 from app.constants import PhoneNumberE164
@@ -19,11 +16,8 @@
 from app.db.db_init import get_api_read_session_with_depends
 from app.db.models import Notification, Template
 from app.legacy.v2.notifications.route_schema import (
-<<<<<<< HEAD
+    HttpsUrl,
     V2GetNotificationResponseModel,
-=======
-    HttpsUrl,
->>>>>>> 4686327a
     V2PostPushRequestModel,
     V2PostPushResponseModel,
     V2PostSmsRequestModel,
@@ -152,12 +146,13 @@
 
     Args:
         notification_id (UUID4): The notification to get
+        db_session (async_scoped_session): The database session
 
     Raises:
         HTTPException: If the notification is not found
 
-    Returnslist:
-        UUID4: The notification object
+    Returns:
+        V2GetNotificationResponseModel: The notification
 
     """
     async with db_session() as session:
