--- conflicted
+++ resolved
@@ -24,23 +24,16 @@
     ValidatedPhoneNumber,
 )
 from app.legacy.v2.notifications.utils import (
-<<<<<<< HEAD
-    chained_depends,
-=======
     enqueue_notification_tasks,
->>>>>>> 3bc7e7ee
     raise_request_validation_error,
     send_push_notification_helper,
     validate_template,
 )
-from app.limits import ServiceRateLimiter
 from app.logging.logging_config import logger
 from app.routers import LegacyTimedAPIRoute
 
 v2_legacy_notification_router = APIRouter(
-    dependencies=[chained_depends(JWTBearer(), ServiceRateLimiter())],
-    # dependencies=[chained_depends(JWTBearer())],
-    # dependencies=[Depends(JWTBearer())],
+    dependencies=[Depends(JWTBearer())],
     prefix='/legacy/v2/notifications',
     route_class=LegacyTimedAPIRoute,
     tags=['v2 Legacy Notification Endpoints'],
@@ -48,9 +41,7 @@
 
 
 v2_notification_router = APIRouter(
-    dependencies=[chained_depends(JWTBearer(), ServiceRateLimiter())],
-    # dependencies=[chained_depends(JWTBearer())],
-    # dependencies=[Depends(JWTBearer())],
+    dependencies=[Depends(JWTBearer())],
     prefix='/v2/notifications',
     route_class=LegacyTimedAPIRoute,
     tags=['v2 Notification Endpoints'],
