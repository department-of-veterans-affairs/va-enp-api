--- conflicted
+++ resolved
@@ -15,16 +15,11 @@
         id_type: IdentifierTypeICN
         id_value: str
 
-<<<<<<< HEAD
-        Returns:
-            dict[str, None | str | dict[str, str]]: Serialized version of the model
-=======
     mobile_app: MobileAppType
     # This is a string in the Flask API. It will be a UUID4 in v3.
     template_id: str
     recipient_identifier: ICNRecipientIdentifier
     personalisation: dict[str, str | int | float] | None = None
->>>>>>> df3ed253
 
 
 class V2NotificationPushResponse(BaseModel):
