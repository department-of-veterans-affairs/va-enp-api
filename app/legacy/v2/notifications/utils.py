"""Utilities to aid the REST Notification routes."""

import json
import re
from typing import Any, Awaitable, Callable, Sequence

<<<<<<< HEAD
from async_lru import alru_cache
from fastapi import HTTPException, status
=======
from fastapi import HTTPException, Request, status
>>>>>>> 712a80d6
from fastapi.exceptions import RequestValidationError
from pydantic import UUID4
from sqlalchemy import Row
from starlette_context import context
from tenacity import retry, retry_if_exception_type, stop_after_attempt, wait_full_jitter

from app.constants import FIVE_MINUTES, RESPONSE_500, NotificationType
from app.exceptions import NonRetryableError, RetryableError
from app.legacy.clients.sqs import SqsAsyncProducer
from app.legacy.dao.notifications_dao import LegacyNotificationDao
from app.legacy.dao.templates_dao import LegacyTemplateDao
from app.legacy.v2.notifications.route_schema import (
    PersonalisationFileObject,
    V2PostEmailRequestModel,
    V2PostSmsRequestModel,
)
from app.logging.logging_config import logger
from app.providers.provider_aws import ProviderAWS
from app.providers.provider_schemas import PushModel
from app.utils import log_last_attempt_on_failure, log_on_retry


class ChainedDepends:
    """Chains multiple FastAPI-compatible dependencies to enforce execution order."""

    def __init__(self, *dependencies: Callable[[Request], Awaitable[Any]]) -> None:
        """Initialize the ChainedDepends with a list of async dependencies.

        Args:
            *dependencies: A sequence of callables that take a Request and return an awaitable.
        """
        self._dependencies = dependencies

    async def __call__(self, request: Request) -> None:
        """Invoke each wrapped dependency in the order they were provided.

        Each dependency must be an async callable that accepts a `Request` and returns an awaitable.
        Exceptions raised by any dependency will interrupt the chain and propagate.

        Args:
            request (Request): The incoming FastAPI request object.
        """
        for dep in self._dependencies:
            await dep(request)


def raise_request_validation_error(
    message: str,
    loc: Sequence[str] = ('body',),
) -> None:
    """Raise a FastAPI-style RequestValidationError with a message and optional location.

    Args:
        message (str): The error message.
        loc (Sequence[str]): A sequence of strings describing the field path.

    Raises:
        RequestValidationError: Handled by router to return properly structured JSON
    """
    error = {'loc': loc, 'msg': message, 'type': 'value_error'}

    raise RequestValidationError(errors=[error])


async def send_push_notification_helper(
    personalization: dict[str, str | int | float] | None,
    recipient_identifier: str,
    message: str,
    provider: ProviderAWS,
) -> None:
    """Send push notification in the background.

    Args:
        personalization (dict[str, str] | None): The personalization data from the request
        recipient_identifier (str): The recipient's identifier from the request
        message (str): The placeholder message to use for the notification's message
        provider (ProviderAWS): The provider to use for sending the notification

    """
    if isinstance(personalization, dict):
        for key, value in personalization.items():
            message = message.replace(f'(({key}))', str(value))
    target_arn = await get_arn_from_icn(recipient_identifier)
    push_model = PushModel(message=message, target_arn=target_arn)

    try:
        await provider.send_notification(push_model)
    except (
        RetryableError,
        NonRetryableError,
    ) as error:
        # when these are raised we want to set the message | include status reason and log message
        logger.exception(
            'Failed to send notification for recipient_identifier {}: {}', recipient_identifier, str(error)
        )


async def get_arn_from_icn(icn: str) -> str:
    """Future method to get ARN from ICN from VAProfile.

    Args:
        icn (str): Recipient's ICN Value

    """
    raise NotImplementedError('get_arn_from_icn has not been implemented.')


async def validate_push_template(template_id: UUID4) -> None:
    """Future method to validate the template.

    Args:
        template_id (UUID4): The template ID to validate

    Raises:
        NotImplementedError: For now, raise an exception. Change the type when implemented.

    """
    # call dao to get template
    # return the template if it exists for given service, else raise an exception
    raise NotImplementedError('validate_push_template has not been implemented.')


@alru_cache(maxsize=1024, ttl=FIVE_MINUTES)
async def validate_template(
    template_id: UUID4,
    service_id: UUID4,
    expected_type: NotificationType,
) -> Row[Any]:
    """Validates the template with the given ID.

    Checks for the template in the database, that it's the right type, and is active. Raises a ValueError if any
    of these conditions are not met.

    Args:
        template_id (UUID4): The template_id to validate
        service_id (UUID4): The service_id to validate
        expected_type (NotificationType): The expected type of the template

    Returns:
        Row[Any]: A template row
    """
    try:
        template = await LegacyTemplateDao.get_by_id_and_service_id(template_id, service_id)
    except NonRetryableError or RetryableError:
        logger.exception('Template not found with ID {}', template_id)
        raise_request_validation_error('Template not found')

    try:
        _validate_template_type(template.template_type, expected_type, template_id)
        _validate_template_active(template.archived, template_id)
    except NonRetryableError as e:
        raise_request_validation_error(str(e))
    return template


async def create_notification(
    id: UUID4,
    template_row: Row[Any],
    request: V2PostSmsRequestModel | V2PostEmailRequestModel,
) -> None:
    """Utility function to help the route create a notification using LegacyNotificationDao.create_notification.

    Args:
        id (UUID4): notification id to use
        template_row (Row[Any]): Row of template data
        request (V2PostSmsRequestModel | V2PostEmailRequestModel): The request data

    Raises:
        HTTPException: Unexpected 5xx catch

    """
    try:
        await LegacyNotificationDao.create_notification(
            id=id,
            notification_type=request.get_channel(),
            to=request.get_direct_contact_info(),
            reply_to_text=await request.get_reply_to_text(),
            service_id=context['service_id'],
            api_key_id=context['api_key_id'],
            reference=request.reference,
            template_id=template_row.id,
            template_version=template_row.version,
        )
    except NonRetryableError as e:
        logger.exception('Failed to create notification due to unexpected error in the database')
        raise HTTPException(status_code=status.HTTP_500_INTERNAL_SERVER_ERROR, detail=RESPONSE_500) from e


def _validate_template_type(
    template_type: NotificationType,
    expected_type: NotificationType,
    template_id: UUID4,
) -> None:
    """Validates that the template is of the expected type.

    Args:
        template_type (NotificationType): The template type to validate
        expected_type (NotificationType): The expected type of the template
        template_id (UUID4): The ID of the template

    Raises:
        ValueError: If the template is not of the expected type
    """
    if template_type != expected_type:
        logger.warning(
            'Attempted to use a {} template for a {} notification. Template {}',
            template_type,
            expected_type,
            template_id,
        )
        raise ValueError(f'{template_type} template is not suitable for {expected_type} notification')


def _validate_template_active(archived: bool, template_id: UUID4) -> None:
    """Validates that the template is active.

    Args:
        archived (bool): The archived status of the template
        template_id (UUID4): The ID of the template

    Raises:
        ValueError: If the template is archived (not active)

    """
    if archived:
        logger.warning('Attempted to send using an archived template. Template {}', template_id)
        raise ValueError('Template is not active')


def validate_template_personalisation(
    template: Row[Any],
    personalisation: dict[str, str | int | float | list[str | int | float] | PersonalisationFileObject] | None,
) -> None:
    """Validates the personalisation data against the template.

    Args:
        template (Row[Any]): Template row data to validate against
        personalisation (dict[str, str | int | float | list[str | int | float] | PersonalisationFileObject] | None): The personalisation data to validate

    Raises:
        HTTPException: If there are missing personalisation fields required by the template.

    """
    template_personalisation_fields = _collect_personalisation_from_template(template.content)
    incoming_personalisation_fields = set(personalisation.keys() if personalisation else [])

    # the current implementation is case-insensitive, so all fields are converted to lowercase
    template_personalisation_fields = set(field.lower() for field in template_personalisation_fields)
    incoming_personalisation_fields = set(field.lower() for field in incoming_personalisation_fields)

    missing_fields = template_personalisation_fields - incoming_personalisation_fields
    if missing_fields:
        logger.warning(
            'Attempted to send with temaplate {} while missing personalisation field(s): {}',
            template.id,
            missing_fields,
        )
        raise HTTPException(
            status_code=status.HTTP_400_BAD_REQUEST,
            detail=f'Attempted to send with template {template.id} while missing personalisation field(s): {", ".join(missing_fields)}',
        )


def _collect_personalisation_from_template(template_content: str) -> set[str]:
    """Collects the personalisation keys from the template.

    Args:
        template_content (str): The template content to collect personalisation keys from

    Returns:
        set[str]: The personalisation keys from the template

    """
    # personalisation keys are wrapped in double parentheses. ((example))
    pattern = r'\(\((.*?)\)\)'

    matches = re.findall(pattern, template_content)
    return set(matches)


@retry(
    before_sleep=log_on_retry,
    reraise=True,
    retry_error_callback=log_last_attempt_on_failure,
    retry=retry_if_exception_type(RetryableError),
    stop=stop_after_attempt(10),
    wait=wait_full_jitter(multiplier=1, max=60),
)
async def enqueue_notification_tasks(tasks: list[tuple[str, tuple[str, UUID4]]]) -> None:
    """Queues a notification for processing.

    This function uses the SqsAsyncProducer to enqueue tasks for processing by Celery.
    Will attempt to retry if possible.

    Args:
        tasks (list[tuple[str, tuple[str, UUID4]]]): The tasks to enqueue

    """
    sqs_producer = SqsAsyncProducer()

    for queue_name, task_args in tasks:
        task_message = sqs_producer.generate_celery_task(queue_name, *task_args)

        await sqs_producer.enqueue_message(queue_name, json.dumps(task_message))<|MERGE_RESOLUTION|>--- conflicted
+++ resolved
@@ -4,12 +4,8 @@
 import re
 from typing import Any, Awaitable, Callable, Sequence
 
-<<<<<<< HEAD
 from async_lru import alru_cache
-from fastapi import HTTPException, status
-=======
 from fastapi import HTTPException, Request, status
->>>>>>> 712a80d6
 from fastapi.exceptions import RequestValidationError
 from pydantic import UUID4
 from sqlalchemy import Row
