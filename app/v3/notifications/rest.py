--- conflicted
+++ resolved
@@ -9,59 +9,6 @@
 from app.v3 import RESPONSE_404, V3APIRoute
 from app.v3.notifications.route_schema import NotificationSingleRequest, NotificationSingleResponse
 
-<<<<<<< HEAD
-=======
-RESPONSE_400 = 'Request body failed validation'
-RESPONSE_404 = 'Not found'
-RESPONSE_500 = 'Unhandled VA Notify exception'
-
-
-class NotificationRoute(APIRoute):
-    """Exception and logging handling."""
-
-    def get_route_handler(self) -> Callable[[Request], Coroutine[Any, Any, Response]]:
-        """Override default handler.
-
-        Returns:
-            Callable: the route handler
-
-        """
-        original_route_handler = super().get_route_handler()
-
-        async def custom_route_handler(request: Request) -> Response:
-            status_code = None
-            try:
-                start = monotonic()
-                resp = await original_route_handler(request)
-                status_code = resp.status_code
-                return resp
-            except RequestValidationError as exc:
-                status_code = 400
-                logger.warning(
-                    'Request: {} Failed validation: {}',
-                    request,
-                    exc,
-                )
-                raise HTTPException(400, f'{RESPONSE_400} - {exc}')
-            except HTTPException:
-                raise
-            except Exception as exc:
-                status_code = 500
-                logger.exception('{}: {}', RESPONSE_500, type(exc).__name__)
-                raise HTTPException(status_code, RESPONSE_500)
-            finally:
-                logger.info(
-                    '{} {} {} {}',
-                    request.method,
-                    request.url,
-                    status_code,
-                    f'{(monotonic() - start):6f}',
-                )
-
-        return custom_route_handler
-
-
->>>>>>> d553be31
 # https://fastapi.tiangolo.com/reference/apirouter/
 notification_router = APIRouter(
     prefix='/v3/notifications',
