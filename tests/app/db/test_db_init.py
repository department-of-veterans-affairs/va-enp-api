--- conflicted
+++ resolved
@@ -1,12 +1,5 @@
 """Test module for testing the app/db/db_init.py file."""
 
-<<<<<<< HEAD
-from unittest.mock import Mock, patch
-
-import pytest
-from sqlalchemy import text
-from sqlalchemy.ext.asyncio import AsyncEngine
-=======
 from collections.abc import AsyncIterator, Callable
 from typing import AsyncContextManager
 
@@ -14,7 +7,6 @@
 from sqlalchemy import text
 from sqlalchemy.ext.asyncio import AsyncEngine, AsyncSession, async_scoped_session
 from sqlalchemy.sql.elements import TextClause
->>>>>>> 8caa8726
 
 from app.db.db_init import (
     get_db_session,
@@ -26,12 +18,6 @@
 
 TABLES_QUERY = text("SELECT table_name FROM information_schema.tables WHERE table_schema='public';")
 
-<<<<<<< HEAD
-async def test_close_db() -> None:
-    """Test the close_db function to ensure db engines are closed when called."""
-    await close_db()
-
-=======
 # The branding_type table, and the associated cascades, should not affect tables
 # relevant to routes in use.
 TRUNCATE_QUERY = text('TRUNCATE branding_type CASCADE;')
@@ -56,7 +42,6 @@
     with pytest.raises(ValueError, match=f'The db {engine_type} engine has not been initialized. None type received.'):
         get_db_session(None, engine_type)
 
->>>>>>> 8caa8726
 
 @pytest.mark.parametrize('engine', ['_engine_napi_read', '_engine_napi_write'])
 @pytest.mark.asyncio
@@ -81,30 +66,6 @@
     assert 'notifications' in tables
     assert 'templates' in tables
 
-<<<<<<< HEAD
-class TestReadWriteSessions:
-    """Test the read and write session functions."""
-
-    async def test_get_read_session(self) -> None:
-        """Test the get_read_session function."""
-        async for _session in get_read_session_with_depends():
-            await _session.execute(text("SELECT 'Hello world!'"))
-
-    async def test_get_read_session_with_context(self) -> None:
-        """Test the get_read_session_with_context function."""
-        async with get_read_session_with_context() as session:
-            await session.execute(text("SELECT 'Hello world!'"))
-
-    async def test_get_write_session(self) -> None:
-        """Test the get_write_session function."""
-        async for _session in get_write_session_with_depends():
-            await _session.execute(text("SELECT 'Hello world!'"))
-
-    async def test_get_write_session_with_context(self) -> None:
-        """Test the get_write_session_with_context function."""
-        async with get_write_session_with_context() as session:
-            await session.execute(text("SELECT 'Hello world!'"))
-=======
 
 @pytest.mark.asyncio
 async def test_get_db_session_write() -> None:
@@ -121,7 +82,6 @@
         # This query should not raise an exception.
         await session.execute(TRUNCATE_QUERY)
 
->>>>>>> 8caa8726
 
 @pytest.mark.parametrize('stmt', [TABLES_QUERY, TRUNCATE_QUERY])
 @pytest.mark.parametrize(
