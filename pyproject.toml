[tool.poetry]
name = "va-enp-api"
version = "0.0.1"
description = ""
authors = ["VA Enterprise Notification Platform - VA Notify"]
license = "MIT"
readme = "README.md"
package-mode = false
requires-poetry = "2.1.3"

[tool.poetry.dependencies]
python = "^3.13"
aiobotocore = "*"
async-lru = "*"
fastapi = {extras = ["standard"], version = "*"}
gunicorn = "*"
itsdangerous = "*"
loguru = "*"
phonenumbers = "*"
psycopg = {extras = ["binary"], version = "*"}
pydantic = "*"
pydantic_extra_types = "*"
pyjwt = "*"
redis = "*"
sqlalchemy = {extras = ["asyncio"], version = "*"}
starlette_context = "*"
tenacity = "*"
types-aiobotocore = {extras = ["essential"], version = "*"}
uvicorn-worker = "*"

[tool.poetry.group.test]
optional = true

[tool.poetry.group.test.dependencies]
moto = {extras = ["server"], version = "*"}
pytest-cov = "*"
pytest = "*"
pytest-asyncio = "*"
pytest-mock = "*"

[tool.poetry.group.static_tools]
optional = true

[tool.poetry.group.static_tools.dependencies]
flake8-docstrings-complete = "*"  # Needed to ensure Args are in the docstring
mypy = "*"
pre-commit = "*"
ruff = "*"
types-boto3 = {extras = ["essential"], version = "*"}

[tool.poetry.group.mkdocs]
optional = true

[tool.poetry.group.mkdocs.dependencies]
mkdocs = "*"
mkdocstrings = {extras = ["python"], version = "*"}
mkdocs-material = "*"
mkdocs-gen-files = "*"

[tool.bandit]
skips = ["B101"]  # https://bandit.readthedocs.io/en/latest/plugins/b101_assert_used.html

[tool.coverage.run]
omit = [
    "app/logging/*",
    "app/main.py",
    "tests/app/test_main.py",
    "app/legacy/dao/api_keys_dao.py",
    "app/legacy/dao/notifications_dao.py",
    "app/legacy/dao/recipient_identifiers_dao.py",
<<<<<<< HEAD
    "app/legacy/dao/templates_dao.py",
=======
    "app/legacy/dao/service_sms_sender_dao.py",
>>>>>>> d543555e
    "app/legacy/dao/utils.py",
]

[tool.coverage.report]
fail_under = 100
precision = 2

[tool.ruff]
exclude = [
    ".bzr",
    ".direnv",
    ".eggs",
    ".git",
    ".git-rewrite",
    ".hg",
    ".ipynb_checkpoints",
    ".mypy_cache",
    ".nox",
    ".pants.d",
    ".pyenv",
    ".pytest_cache",
    ".pytype",
    ".ruff_cache",
    ".svn",
    ".tox",
    ".venv",
    ".vscode",
    "__pypackages__",
    "_build",
    "buck-out",
    "build",
    "dist",
    "node_modules",
    "site-packages",
    "venv",
    "migrations",
]
line-length = 120
indent-width = 4
target-version = "py313"

[tool.ruff.format]
docstring-code-format = true  # https://docs.astral.sh/ruff/settings/#format-docstring-code-format
# docstring-code-line-length = "dynamic"  # https://docs.astral.sh/ruff/settings/#format-docstring-code-line-length
indent-style = "space"
line-ending = "auto"
quote-style = "single"
skip-magic-trailing-comma = false

[tool.ruff.lint.pydocstyle]
convention = "google"

[tool.ruff.lint]
# Replace pydocstrings with pydoclint when it is ready: https://github.com/astral-sh/ruff/issues/12434
# D417 will not raise an error if there is no arg/param section: https://github.com/astral-sh/ruff/issues/2310
select = ["ANN", "ASYNC", "C901", "DOC", "D", "E4", "E7", "E9", "F", "G", "FAST", "I", "PLE", "PT", "RUF", "TID252", "W"]
ignore = ["D203", "D213"]
preview = true

[tool.ruff.lint.flake8-tidy-imports]
# Disallow all relative imports.
ban-relative-imports = "all"

[tool.ruff.lint.mccabe]
# Flag errors (`C901`) whenever the complexity level exceeds 5.
max-complexity = 5

[tool.ruff.lint.per-file-ignores]
"__init__.py" = ["D104"]

[tool.pytest.ini_options]
asyncio_default_fixture_loop_scope = "function"
asyncio_mode = "auto"
addopts = ["--cov=app", "--cov=tests", "--cov-report=term-missing", "-W", "error"]

[build-system]
requires = ["poetry-core"]
build-backend = "poetry.core.masonry.api"<|MERGE_RESOLUTION|>--- conflicted
+++ resolved
@@ -68,11 +68,6 @@
     "app/legacy/dao/api_keys_dao.py",
     "app/legacy/dao/notifications_dao.py",
     "app/legacy/dao/recipient_identifiers_dao.py",
-<<<<<<< HEAD
-    "app/legacy/dao/templates_dao.py",
-=======
-    "app/legacy/dao/service_sms_sender_dao.py",
->>>>>>> d543555e
     "app/legacy/dao/utils.py",
 ]
 
